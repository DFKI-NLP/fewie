--- conflicted
+++ resolved
@@ -98,7 +98,6 @@
     evaluation/dataset=nway_kshot_5_1
 ```
 
-<<<<<<< HEAD
 This should produce an output similar to this:
 ```json
 {'accuracy': {
@@ -107,14 +106,4 @@
     'f1_micro': {'mean': 0.5341624247825408, 'margin_of_error': 0.019547702016139496, 'confidence': 0.95
     }, 
     'f1_macro': {'mean': 0.23580803312291498, 'margin_of_error': 0.010821995530256272, 'confidence': 0.95}}
-=======
-# Usage on GPU cluster with usrun.sh
-```
-./usrun.sh -p <profile> --gpus=<n> container-env-fewie.sh \
-    python evaluate.py \
-        dataset=conll2003 \
-        dataset_processor=bert \
-        encoder=bert \
-        evaluation/dataset=nway_kshot_5_1
->>>>>>> 22525ae8
 ```