--- conflicted
+++ resolved
@@ -55,14 +55,10 @@
         if ignore_labels is not None:
             classes -= set(self.feature.str2int(ignore_labels))
         class_labels = list(classes)
-<<<<<<< HEAD
-        # for each class we have a list of sentence-id where it occurs and how often
-=======
 
         # For each class, maintain a list of text-ids where entities from it can be
         # found. Notice that if the i-th text contains n tokens from class C (given by
         # class id: c), then `i` appears in list `class_indices[c]` n times.
->>>>>>> 24ea3e93
         self.class_indices: Dict[int, List[int]] = {}
         for idx, example in enumerate(dataset):
             for label in example[label_column_name]:
@@ -138,13 +134,7 @@
                 range(cls_indices.shape[0]), self.k_shots, replace=False
             )
             support_indices.append(cls_indices[support_ids])
-<<<<<<< HEAD
-            # idx serves as class-encoding and helps if the samples classes are not sequential from 0
-            support_targets.append([idx] * self.k_shots)
-            support_targets_orig.append([cls] * self.k_shots)
-=======
             support_targets.append([cls] * self.k_shots)
->>>>>>> 24ea3e93
 
             # make sure support and query have no overlap for each sampled class
             query_ids = np.setxor1d(np.arange(cls_indices.shape[0]), support_ids)
@@ -334,17 +324,10 @@
         ):
             cls_indices = np.asarray(self.class_indices[cls])
 
-<<<<<<< HEAD
-            support_ids = np.random.choice(
-                range(cls_indices.shape[0]), count, replace=False
-            )
-            other_query_indices.extend(cls_indices[support_ids])
-=======
             query_ids = np.random.choice(
                 range(cls_indices.shape[0]), count, replace=False
             )
             other_query_indices.extend(cls_indices[query_ids])
->>>>>>> 24ea3e93
             other_query_targets.extend([self.n_ways] * count)
 
         query_indices.append(other_query_indices)
