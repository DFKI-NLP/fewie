from typing import Dict, Optional, Union, List

import datasets
from fewie.data.datasets import NER_DATASETS_ROOT


def load_dataset(
    dataset_name: str,
    split: str,
    version: Optional[str] = None,
    data_dir: Optional[str] = None,
) -> Union[datasets.Dataset, datasets.DatasetDict]:
    """Loads a dataset with a user-customized loading-script.

    Args:
        dataset_name: The name of the loading script, without extension name.
        split: The name of the split, usually be "train", "test" or "validation".
        version: The version of the dataset.
        data_dir: The directory where the dataset is stored.

    Returns:
        The split of the given dataset, in HuggingFace format.
    """
    dataset_script = (NER_DATASETS_ROOT / dataset_name).with_suffix(".py")
    return datasets.load_dataset(
        str(dataset_script), version, data_dir=data_dir, split=split
    )
<<<<<<< HEAD
=======


def get_label_list(labels: List[List[int]]) -> List[int]:
    """Gets a sorted list of all the unique labels from `labels`.
>>>>>>> 24ea3e93

    Args:
        labels: A list of lists, each corresponding to the label-sequence of a text.

    Returns:
        All the unique labels the ever appear in `labels`, given in a sorted list.

    Example:
        Given `labels=[[0, 0, 3, 2, 5], [4, 0], [5, 2, 3]]`, returns `[0, 2, 3, 4, 5]`.
    """
    unique_labels = set()
    for label in labels:
        unique_labels = unique_labels | set(label)
    label_list = list(unique_labels)
    label_list.sort()
    return label_list


def get_label_to_id(
    dataset: datasets.Dataset, label_column_name: str
) -> Union[Dict[str, int], Dict[int, int]]:
    """Returns a dictionary the encodes labels to ids, namely integers starting from 0.

    Args:
        dataset: A HuggingFace-format dataset with column `label_column_name`.
        label_column_name: The name of the column, in this case `ner_tags` usually.

    Returns:
        A label-to-id dictionary that maps labels to {0, 1, ..., #classes}.
    """
    if isinstance(dataset.features[label_column_name].feature, datasets.ClassLabel):
        label_list = dataset.features[label_column_name].feature.names
        # No need to convert the labels since they are already ints.
        label_to_id = {i: i for i in range(len(label_list))}
    else:
        label_list = get_label_list(dataset[label_column_name])
        label_to_id = {l: i for i, l in enumerate(label_list)}
    return label_to_id<|MERGE_RESOLUTION|>--- conflicted
+++ resolved
@@ -25,13 +25,10 @@
     return datasets.load_dataset(
         str(dataset_script), version, data_dir=data_dir, split=split
     )
-<<<<<<< HEAD
-=======
 
 
 def get_label_list(labels: List[List[int]]) -> List[int]:
     """Gets a sorted list of all the unique labels from `labels`.
->>>>>>> 24ea3e93
 
     Args:
         labels: A list of lists, each corresponding to the label-sequence of a text.
